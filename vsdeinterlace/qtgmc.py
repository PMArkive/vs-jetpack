from functools import partial
from math import factorial
from typing import Literal, MutableMapping, Protocol, cast

from jetpytools import CustomIntEnum
from numpy import linalg, zeros
from typing_extensions import Self

<<<<<<< HEAD
from vsaa import Deinterlacer, NNEDI3
=======
from vskernels import Catrom
from vsaa import Interpolater, Nnedi3
>>>>>>> f61062b6
from vsdeband import AddNoise
from vsdenoise import (
    DFTTest, MaskMode, MotionVectors, MVDirection, MVTools, MVToolsPreset, mc_clamp, prefilter_to_full_range
)
from vsexprtools import norm_expr
from vsmasktools import Coordinates, Morpho
from vsrgtools import BlurMatrix, gauss_blur, median_blur, remove_grain, repair, unsharpen
from vstools import (
    ConstantFormatVideoNode, ConvMode, CustomRuntimeError, FieldBased, FieldBasedT, KwargsT, VSFunctionKwArgs,
    check_variable, core, fallback, normalize_seq, scale_delta, sc_detect, vs, vs_object
)

from .utils import reinterlace, reweave

__all__ = [
    'QTempGaussMC'
]


class _DenoiseFuncTr(Protocol):
    def __call__(self, clip: vs.VideoNode, /, *, tr: int = ...) -> vs.VideoNode:
        ...


class QTempGaussMC(vs_object):
    """
    Quasi Temporal Gaussian Motion Compensated (QTGMC)

    A very high quality deinterlacer with a range of features for both quality and convenience.
    These include extensive noise processing capabilities, support for repair of progressive material, precision source matching, shutter speed simulation, etc.
    Originally based on TempGaussMC by Didée.

    Basic usage:
        ```py
        deinterlace = (
            QTempGaussMC(clip)
            .prefilter()
            .denoise()
            .basic()
            .source_match()
            .lossless()
            .sharpen()
            .back_blend()
            .sharpen_limit()
            .final()
            .motion_blur()
            .process()
        )
        ```
    """

    clip: ConstantFormatVideoNode
    """Clip to process."""

    draft: ConstantFormatVideoNode
    """Draft processed clip, used as a base for prefiltering & denoising."""

    bobbed: ConstantFormatVideoNode
    """High quality bobbed clip, initial spatial interpolation."""

    noise: ConstantFormatVideoNode
    """Extracted noise when noise processing is enabled."""

    prefilter_output: ConstantFormatVideoNode
    """Output of the prefilter stage."""

    denoise_output: ConstantFormatVideoNode
    """Output of the denoise stage."""

    basic_output: ConstantFormatVideoNode
    """Output of the basic stage."""

    final_output: ConstantFormatVideoNode
    """Output of the final stage."""

    motion_blur_output: ConstantFormatVideoNode
    """Output of the motion blur stage."""

    class InputType(CustomIntEnum):
        """Processing routine to use for the input."""

        INTERLACE = 0
        """Deinterlace interlaced input."""

        PROGRESSIVE = 1
        """Deshimmer general progressive material that contains less severe problems."""

        REPAIR = 2
        """Repair badly deinterlaced material with considerable horizontal artefacts."""

    class SearchPostProcess(CustomIntEnum):
        """Prefiltering to apply in order to assist with motion search."""

        NONE = 0
        """No post-processing."""

        GAUSSBLUR = 1
        """Gaussian blur."""

        GAUSSBLUR_EDGESOFTEN = 2
        """Gaussian blur & edge softening."""

    class NoiseProcessMode(CustomIntEnum):
        """How to handle processing noise in the source."""

        NONE = 0
        """No noise processing."""

        DENOISE = 1
        """Denoise source & optionally restore some noise back at the end of basic or final stages."""

        IDENTIFY = 2
        """Identify noise only & optionally restore some noise back at the end of basic or final stages."""

    class NoiseDeintMode(CustomIntEnum):
        """When noise is taken from interlaced source, how to 'deinterlace' it before restoring."""

        WEAVE = 0
        """Double weave source noise, lags behind by one frame."""

        BOB = 1
        """Bob source noise, results in coarse noise."""

        GENERATE = 2
        """Generates fresh noise lines."""

    class SharpMode(CustomIntEnum):
        """How to re-sharpen the clip after temporally blurring."""

        NONE = 0
        """No re-sharpening."""

        UNSHARP = 1
        """Re-sharpening using unsharpening."""

        UNSHARP_MINMAX = 2
        """Re-sharpening using unsharpening clamped to the local 3x3 min/max average."""

    class SharpLimitMode(CustomIntEnum):
        """How to limit and when to apply re-sharpening of the clip."""

        NONE = 0
        """No sharpness limiting."""

        SPATIAL_PRESMOOTH = 1
        """Spatial sharpness limiting prior to final stage."""

        TEMPORAL_PRESMOOTH = 2
        """Temporal sharpness limiting prior to final stage."""

        SPATIAL_POSTSMOOTH = 3
        """Spatial sharpness limiting after the final stage."""

        TEMPORAL_POSTSMOOTH = 4
        """Temporal sharpness limiting after the final stage."""

    class BackBlendMode(CustomIntEnum):
        """When to back blend (blurred) difference between pre & post sharpened clip."""

        NONE = 0
        """No back-blending."""

        PRELIMIT = 1
        """Perform back-blending prior to sharpness limiting."""

        POSTLIMIT = 2
        """Perform back-blending after sharpness limiting."""

        BOTH = 3
        """Perform back-blending both before and after sharpness limiting."""

    class SourceMatchMode(CustomIntEnum):
        """Creates higher fidelity output with extra processing. will capture more source detail and reduce oversharpening / haloing."""

        NONE = 0
        """No source match processing."""

        BASIC = 1
        """Conservative halfway stage that rarely introduces artefacts."""

        REFINED = 2
        """Restores almost exact source detail but is sensitive to noise & can introduce occasional aliasing."""

        TWICE_REFINED = 3
        """Restores almost exact source detail."""

    class LosslessMode(CustomIntEnum):
        """When to put exact source fields into result & clean any artefacts."""

        NONE = 0
        """Do not restore source fields."""

        PRESHARPEN = 1
        """Restore source fields prior to re-sharpening. Not exactly lossless."""

        POSTSMOOTH = 2
        """Restore source fields after final temporal smooth. True lossless but less stable."""

    def __init__(
        self,
        clip: vs.VideoNode,
        input_type: InputType = InputType.INTERLACE,
        tff: FieldBasedT | bool | None = None,
    ) -> None:
        """
        :param clip:          Clip to process.
        :param input_type:    Indicates processing routine.
        :param tff:           Field order of the clip.
        """

        assert check_variable(clip, self.__class__)

        clip_fieldbased = FieldBased.from_param_or_video(tff, clip, True, self.__class__)

        self.clip = clip
        self.input_type = input_type
        self.tff = clip_fieldbased.is_tff

        if self.input_type == self.InputType.PROGRESSIVE and clip_fieldbased.is_inter:
            raise CustomRuntimeError(f'{self.input_type} incompatible with interlaced video!', self.__class__)

    def prefilter(
        self,
        *,
        tr: int = 2,
        sc_threshold: float | Literal[False] = 0.1,
        postprocess: SearchPostProcess = SearchPostProcess.GAUSSBLUR_EDGESOFTEN,
        strength: tuple[float, float] = (1.9, 0.1),
        limit: tuple[int | float, int | float, int | float] = (3, 7, 2),
        range_expansion_args: KwargsT | None | Literal[False] = None,
        mask_shimmer_args: KwargsT | None = None,
    ) -> Self:
        """
        Configure parameters for the prefilter stage.

        :param tr:                      Radius of the initial temporal binomial smooth.
        :param sc_threshold:            Threshold for scene changes, disables sc detection if False.
        :param postprocess:             Post-processing routine to use.
        :param strength:                Tuple containing gaussian blur sigma & blend weight of the blur.
        :param limit:                   3-step limiting thresholds for the gaussian blur post-processing.
        :param range_expansion_args:    Arguments passed to [prefilter_to_full_range][vsdenoise.prefilters.prefilter_to_full_range].
        :param mask_shimmer_args:       Arguments passed to [mask_shimmer][vsdeinterlace.qtgmc.QTempGaussMC.mask_shimmer].
        """

        self.prefilter_tr = tr
        self.prefilter_sc_threshold = sc_threshold
        self.prefilter_postprocess = postprocess
        self.prefilter_blur_strength = strength
        self.prefilter_soften_limit = limit
        self.prefilter_range_expansion_args: KwargsT | Literal[False] = fallback(range_expansion_args, KwargsT())
        self.prefilter_mask_shimmer_args = fallback(mask_shimmer_args, KwargsT())

        return self

    def denoise(
        self,
        *,
        tr: int = 2,
        func: _DenoiseFuncTr | VSFunctionKwArgs[vs.VideoNode, vs.VideoNode] = partial(DFTTest().denoise, sigma=8),
        mode: NoiseProcessMode = NoiseProcessMode.IDENTIFY,
        deint: NoiseDeintMode = NoiseDeintMode.GENERATE,
        stabilize: tuple[float, float] | Literal[False] = (0.6, 0.2),
        func_comp_args: KwargsT | None = None,
        stabilize_comp_args: KwargsT | None = None,
    ) -> Self:
        """
        Configure parameters for the denoise stage.

        :param tr:                     Temporal radius of the denoising function & it's motion compensation.
        :param func:                   Denoising function to use.
        :param mode:                   Noise handling method to use.
        :param deint:                  Noise deinterlacing method to use.
        :param stabilize:              Weights to use when blending source noise with compensated noise.
        :param func_comp_args:         Arguments passed to [MVTools.compensate][vsdenoise.mvtools.mvtools.MVTools.compensate] for denoising.
        :param stabilize_comp_args:    Arguments passed to [MVTools.compensate][vsdenoise.mvtools.mvtools.MVTools.compensate] for stabilization.
        """

        self.denoise_tr = tr
        self.denoise_func = func
        self.denoise_mode = mode
        self.denoise_deint = deint
        self.denoise_stabilize: tuple[float, float] | Literal[False] = stabilize
        self.denoise_func_comp_args = fallback(func_comp_args, KwargsT())
        self.denoise_stabilize_comp_args = fallback(stabilize_comp_args, KwargsT())

        return self

    def basic(
        self,
        *,
        tr: int = 2,
        thsad: int | tuple[int, int] = 640,
        bobber: Deinterlacer = NNEDI3(nsize=1),
        noise_restore: float = 0.0,
        degrain_args: KwargsT | None = None,
        mask_args: KwargsT | None | Literal[False] = None,
        mask_shimmer_args: KwargsT | None = KwargsT(erosion_distance=0),
    ) -> Self:
        """
        Configure parameters for the basic stage.

        :param tr:                  Temporal radius of the motion compensated binomial smooth.
        :param thsad:               Thsad of the motion compensated binomial smooth.
        :param bobber:              Bobber to use for initial spatial interpolation.
        :param noise_restore:       How much noise to restore after this stage.
        :param degrain_args:        Arguments passed to [binomial_degrain][vsdeinterlace.qtgmc.QTempGaussMC.binomial_degrain].
        :param mask_args:           Arguments passed to [MVTools.mask][vsdenoise.mvtools.mvtools.MVTools.mask]
                                    for [InputType.REPAIR][vsdeinterlace.qtgmc.QTempGaussMC.InputType.REPAIR].
        :param mask_shimmer_args:   Arguments passed to [mask_shimmer][vsdeinterlace.qtgmc.QTempGaussMC.mask_shimmer].
        """

        self.basic_tr = tr
        self.basic_thsad = thsad
        self.basic_bobber = bobber.copy(tff=self.tff)
        self.basic_noise_restore = noise_restore
        self.basic_degrain_args = fallback(degrain_args, KwargsT())
        self.basic_mask_shimmer_args = fallback(mask_shimmer_args, KwargsT())
        self.basic_mask_args: KwargsT | Literal[False] = fallback(mask_args, KwargsT())

        return self

    def source_match(
        self,
        *,
        tr: int = 1,
        bobber: Deinterlacer | None = None,
        mode: SourceMatchMode = SourceMatchMode.NONE,
        similarity: float = 0.5,
        enhance: float = 0.5,
        degrain_args: KwargsT | None = None,
    ) -> Self:
        """
        Configure parameters for the source_match stage.

        :param tr:              Temporal radius of the refinement motion compensated binomial smooth.
        :param bobber:          Bobber to use for refined spatial interpolation.
        :param mode:            Specifies number of refinement steps to perform.
        :param similarity:      Temporal similarity of the error created by smoothing.
        :param enhance:         Sharpening strength prior to source match refinement.
        :param degrain_args:    Arguments passed to [binomial_degrain][vsdeinterlace.qtgmc.QTempGaussMC.binomial_degrain].
        """

        self.match_tr = tr
        self.match_bobber = fallback(bobber, self.basic_bobber).copy(tff=self.tff)
        self.match_mode = mode
        self.match_similarity = similarity
        self.match_enhance = enhance
        self.match_degrain_args = fallback(degrain_args, KwargsT())

        return self

    def lossless(
        self,
        *,
        mode: LosslessMode = LosslessMode.NONE,
    ) -> Self:
        """
        Configure parameter for the lossless stage.

        :param mode:    Specifies at which stage to re-weave the original fields.
        """

        self.lossless_mode = mode

        return self

    def sharpen(
        self,
        *,
        mode: SharpMode | None = None,
        strength: float = 1.0,
        clamp: int | float | tuple[int | float, int | float] = 1,
        thin: float = 0.0,
    ) -> Self:
        """
        Configure parameters for the sharpen stage.

        :param mode:        Specifies the type of sharpening to use.
        :param strength:    Sharpening strength.
        :param clamp:       Clamp the sharpening strength of
                            [SharpMode.UNSHARP_MINMAX][vsdeinterlace.qtgmc.QTempGaussMC.SharpMode.UNSHARP_MINMAX]
                            to the min/max average plus/minus this.
        :param thin:        How much to vertically thin edges.
        """

        if mode is None:
            self.sharp_mode = self.SharpMode.NONE if self.match_mode else self.SharpMode.UNSHARP_MINMAX
        else:
            self.sharp_mode = mode

        self.sharp_strength = strength
        self.sharp_clamp = normalize_seq(clamp, 2)
        self.sharp_thin = thin

        return self

    def back_blend(
        self,
        *,
        mode: BackBlendMode = BackBlendMode.BOTH,
        sigma: float = 1.4,
    ) -> Self:
        """
        Configure parameters for the back_blend stage.

        :param mode:     Specifies at which stage to perform back-blending.
        :param sigma:    Gaussian blur sigma.
        """

        self.backblend_mode = mode
        self.backblend_sigma = sigma

        return self

    def sharpen_limit(
        self,
        *,
        mode: SharpLimitMode | None = None,
        radius: int = 3,
        clamp: int | float | tuple[int | float, int | float] = 0,
        comp_args: KwargsT | None = None,
    ) -> Self:
        """
        Configure parameters for the sharpen_limit stage.

        :param mode:         Specifies type of limiting & at which stage to perform it.
        :param radius:       Radius of sharpness limiting.
        :param clamp:        How much undershoot/overshoot to allow.
        :param comp_args:    Arguments passed to [MVTools.compensate][vsdenoise.mvtools.mvtools.MVTools.compensate] for temporal limiting.
        """

        if mode is None:
            self.limit_mode = self.SharpLimitMode.NONE if self.match_mode else self.SharpLimitMode.TEMPORAL_PRESMOOTH
        else:
            self.limit_mode = mode

        self.limit_radius = radius
        self.limit_clamp = clamp
        self.limit_comp_args = fallback(comp_args, KwargsT())

        return self

    def final(
        self,
        *,
        tr: int = 3,
        thsad: int | tuple[int, int] = 256,
        noise_restore: float = 0.0,
        degrain_args: KwargsT | None = None,
        mask_shimmer_args: KwargsT | None = None,
    ) -> Self:
        """
        Configure parameters for the final stage.

        :param tr:                   Temporal radius of the motion compensated smooth.
        :param thsad:                Thsad of the motion compensated smooth.
        :param noise_restore:        How much noise to restore after this stage.
        :param degrain_args:         Arguments passed to [MVTools.degrain][vsdenoise.mvtools.mvtools.MVTools.degrain].
        :param mask_shimmer_args:    Arguments passed to [mask_shimmer][vsdeinterlace.qtgmc.QTempGaussMC.mask_shimmer].
        """

        self.final_tr = tr
        self.final_thsad = thsad
        self.final_noise_restore = noise_restore
        self.final_degrain_args = fallback(degrain_args, KwargsT())
        self.final_mask_shimmer_args = fallback(mask_shimmer_args, KwargsT())

        return self

    def motion_blur(
        self,
        *,
        shutter_angle: tuple[int | float, int | float] = (180, 180),
        fps_divisor: int = 1,
        blur_args: KwargsT | None = None,
        mask_args: KwargsT | None | Literal[False] = KwargsT(ml=4),
    ) -> Self:
        """
        Configure parameters for the motion blur stage.

        :param shutter_angle:    Tuple containing the source and output shutter angle. Will apply motion blur if they do not match.
        :param fps_divisor:      Factor by which to reduce framerate.
        :param blur_args:        Arguments passed to [MVTools.flow_blur][vsdenoise.mvtools.mvtools.MVTools.flow_blur].
        :param mask_args:        Arguments passed to [MVTools.mask][vsdenoise.mvtools.mvtools.MVTools.mask].
        """

        self.motion_blur_shutter_angle = shutter_angle
        self.motion_blur_fps_divisor = fps_divisor
        self.motion_blur_args = fallback(blur_args, KwargsT())
        self.motion_blur_mask_args: KwargsT | Literal[False] = fallback(mask_args, KwargsT())

        return self

    def mask_shimmer(
        self,
        flt: vs.VideoNode,
        src: vs.VideoNode,
        threshold: int | float = 1,
        erosion_distance: int = 4,
        over_dilation: int = 0,
    ) -> ConstantFormatVideoNode:
        """
        Compare processed clip with reference clip,
        only allow thin, horizontal areas of difference, i.e. bob shimmer fixes.

        :param flt:                 Processed clip to perform masking on.
        :param src:                 Unprocessed clip to restore from.
        :param threshold:           Threshold of change to perform masking.
        :param erosion_distance:    How much to deflate then reflate to remove thin areas.
        :param over_dilation:       Extra inflation to ensure areas to restore back are fully caught.
        """

        assert check_variable(flt, self.mask_shimmer)

        if not erosion_distance:
            return flt

        iter1 = 1 + (erosion_distance + 1) // 3
        iter2 = 1 + (erosion_distance + 2) // 3

        over1 = over_dilation // 3
        over2 = over_dilation % 3

        diff = src.std.MakeDiff(flt)

        opening = Morpho.minimum(diff, iterations=iter1, coords=Coordinates.VERTICAL)
        closing = Morpho.maximum(diff, iterations=iter1, coords=Coordinates.VERTICAL)

        if erosion_distance % 3:
            opening = Morpho.deflate(opening)
            closing = Morpho.inflate(closing)

            if erosion_distance % 3 == 2:
                opening = median_blur(opening)
                closing = median_blur(closing)

        opening = Morpho.maximum(opening, iterations=iter2, coords=Coordinates.VERTICAL)
        closing = Morpho.minimum(closing, iterations=iter2, coords=Coordinates.VERTICAL)

        if over_dilation:
            opening = Morpho.maximum(opening, iterations=over1)
            closing = Morpho.minimum(closing, iterations=over1)

            opening = Morpho.inflate(opening, iterations=over2)
            closing = Morpho.deflate(closing, iterations=over2)

        return norm_expr(
            [flt, diff, opening, closing],
            'y neutral - abs {thr} > y a neutral min z neutral max clip y ? neutral - x +',
            thr=scale_delta(threshold, 8, flt)
        )

    def binomial_degrain(self, clip: vs.VideoNode, tr: int) -> ConstantFormatVideoNode:
        def _get_weights(n: int) -> list[int]:
            k, rhs = 1, list[int]()
            mat = zeros((n + 1, n + 1))

            for i in range(1, n + 2):
                mat[n + 1 - i, i - 1] = mat[n, i - 1] = 1 / 3
                rhs.append(k)
                k = k * (2 * n + 1 - i) // i

            mat[n, 0] = 1

            return list(linalg.solve(mat, rhs))

        assert check_variable(clip, self.binomial_degrain)

        if not tr:
            return clip

        backward, forward = self.mv.get_vectors(tr=tr)
        vectors = MotionVectors()
        degrained = list[ConstantFormatVideoNode]()

        for delta in range(tr):
            vectors.set_vector(backward[delta], MVDirection.BACKWARD, 1)
            vectors.set_vector(forward[delta], MVDirection.FORWARD, 1)
            vectors.tr = 1

            degrained.append(
                self.mv.degrain(
                    clip, vectors=vectors, thsad=self.basic_thsad, thscd=self.thscd, **self.basic_degrain_args
                )
            )
            vectors.clear()

        return core.std.AverageFrames([clip, *degrained], _get_weights(tr))

    def apply_prefilter(self) -> None:
        if self.input_type == self.InputType.REPAIR:
            search = BlurMatrix.BINOMIAL()(self.draft, mode=ConvMode.VERTICAL)
        else:
            search = self.draft

        if self.prefilter_tr:
            scenechange = self.prefilter_sc_threshold is not False

            scenes = sc_detect(search, self.prefilter_sc_threshold) if scenechange else search
            smoothed = BlurMatrix.BINOMIAL(self.prefilter_tr, mode=ConvMode.TEMPORAL, scenechange=scenechange)(scenes)
            smoothed = self.mask_shimmer(smoothed, search, **self.prefilter_mask_shimmer_args)
        else:
            smoothed = search

        if self.prefilter_postprocess:
            gauss_sigma, blend_weight = self.prefilter_blur_strength

            blurred = core.std.Merge(gauss_blur(smoothed, gauss_sigma), smoothed, blend_weight)

            if self.prefilter_postprocess == self.SearchPostProcess.GAUSSBLUR_EDGESOFTEN:
                lim1, lim2, lim3 = [scale_delta(thr, 8, self.clip) for thr in self.prefilter_soften_limit]

                blurred = norm_expr(
                    [blurred, smoothed, search],
                    'z y {lim1} - y {lim1} + clip TWEAK! '
                    'x {lim2} + TWEAK@ < x {lim3} + x {lim2} - TWEAK@ > x {lim3} - x 0.51 * TWEAK@ 0.49 * + ? ?',
                    lim1=lim1, lim2=lim2, lim3=lim3,
                )
        else:
            blurred = smoothed

        if self.prefilter_range_expansion_args is not False:
            blurred = prefilter_to_full_range(blurred, **self.prefilter_range_expansion_args)

        self.prefilter_output = blurred

    def apply_denoise(self) -> None:
        if not self.denoise_mode:
            self.denoise_output = self.clip
        else:
            if self.denoise_tr:
                denoised = self.mv.compensate(
                    self.draft, tr=self.denoise_tr, thscd=self.thscd,
                    temporal_func=lambda clip: self.denoise_func(clip, tr=self.denoise_tr),
                    **self.denoise_func_comp_args,
                )
            else:
                denoised = cast(ConstantFormatVideoNode, self.denoise_func(self.draft))

            if self.input_type == self.InputType.INTERLACE:
                denoised = reinterlace(denoised, self.tff)

            noise = self.clip.std.MakeDiff(denoised)

            if self.basic_noise_restore or self.final_noise_restore:
                if self.input_type == self.InputType.INTERLACE:
                    match self.denoise_deint:
                        case self.NoiseDeintMode.WEAVE:
                            noise = noise.std.SeparateFields(self.tff).std.DoubleWeave(self.tff)
                        case self.NoiseDeintMode.BOB:
                            noise = Catrom().bob(noise, tff=self.tff)
                        case self.NoiseDeintMode.GENERATE:
                            noise_source = noise.std.SeparateFields(self.tff)

                            noise_max = Morpho.maximum(Morpho.maximum(noise_source), coords=Coordinates.HORIZONTAL)
                            noise_min = Morpho.minimum(Morpho.minimum(noise_source), coords=Coordinates.HORIZONTAL)

                            noise_new = AddNoise.GAUSS.grain(
                                noise_source, 2048, protect_chroma=False, fade_limits=False, neutral_out=True
                            )
                            noise_new = norm_expr([noise_max, noise_min, noise_new], 'x y - z * range_size / y +')

                            noise = core.std.Interleave([noise_source, noise_new]).std.DoubleWeave(self.tff)[::2]

                if self.denoise_stabilize:
                    weight1, weight2 = self.denoise_stabilize

                    noise_comp, _ = self.mv.compensate(
                        noise, direction=MVDirection.BACKWARD,
                        tr=1, thscd=self.thscd, interleave=False,
                        **self.denoise_stabilize_comp_args,
                    )

                    noise = norm_expr(
                        [noise, *noise_comp],
                        'x neutral - abs y neutral - abs > x y ? {weight1} * x y + {weight2} * +',
                        weight1=weight1, weight2=weight2,
                    )

            self.noise = noise
            self.denoise_output = denoised if self.denoise_mode == self.NoiseProcessMode.DENOISE else self.clip
        
        if self.input_type == self.InputType.REPAIR:
            self.denoise_output = reinterlace(self.denoise_output, self.tff)

    def apply_basic(self) -> None:
        if self.input_type == self.InputType.PROGRESSIVE:
            self.bobbed = self.denoise_output
        else:
            self.bobbed = self.basic_bobber.deinterlace(self.denoise_output)

        if self.basic_mask_args is not False and self.input_type == self.InputType.REPAIR:
            mask = self.mv.mask(
                self.prefilter_output, direction=MVDirection.BACKWARD,
                kind=MaskMode.SAD, thscd=self.thscd, **self.basic_mask_args,
            )
            self.bobbed = self.denoise_output.std.MaskedMerge(self.bobbed, mask)

        smoothed = self.binomial_degrain(self.bobbed, self.basic_tr)
        if self.basic_tr:
            smoothed = self.mask_shimmer(smoothed, self.bobbed, **self.basic_mask_shimmer_args)

        if self.match_mode:
            smoothed = self.apply_source_match(smoothed)

        if self.lossless_mode == self.LosslessMode.PRESHARPEN and self.input_type != self.InputType.PROGRESSIVE:
            smoothed = self.apply_lossless(smoothed)

        resharp = self.apply_sharpen(smoothed)

        if self.backblend_mode in (self.BackBlendMode.PRELIMIT, self.BackBlendMode.BOTH):
            resharp = self.apply_back_blend(resharp, smoothed)

        if self.limit_mode in (self.SharpLimitMode.SPATIAL_PRESMOOTH, self.SharpLimitMode.TEMPORAL_PRESMOOTH):
            resharp = self.apply_sharpen_limit(resharp)

        if self.backblend_mode in (self.BackBlendMode.POSTLIMIT, self.BackBlendMode.BOTH):
            resharp = self.apply_back_blend(resharp, smoothed)

        self.basic_output = self.apply_noise_restore(resharp, self.basic_noise_restore)

    def apply_source_match(self, clip: vs.VideoNode) -> ConstantFormatVideoNode:
        assert check_variable(clip, self.apply_source_match)

        def _error_adjustment(clip: ConstantFormatVideoNode, ref: ConstantFormatVideoNode, tr: int) -> ConstantFormatVideoNode:
            tr_f = 2 * tr - 1
            binomial_coeff = factorial(tr_f) // factorial(tr) // factorial(tr_f - tr)
            error_adj = 2**tr_f / (binomial_coeff + self.match_similarity * (2**tr_f - binomial_coeff))

            return norm_expr([clip, ref], 'y {adj} 1 + * x {adj} * -', adj=error_adj)

        if self.input_type != self.InputType.PROGRESSIVE:
            clip = reinterlace(clip, self.tff)

        adjusted1 = _error_adjustment(clip, self.denoise_output, self.basic_tr)
        if self.input_type == self.InputType.PROGRESSIVE:
            bobbed1 = adjusted1
        else:
            bobbed1 = self.basic_bobber.deinterlace(adjusted1)
        match1 = self.binomial_degrain(bobbed1, self.basic_tr)

        if self.match_mode > self.SourceMatchMode.BASIC:
            if self.match_enhance:
                match1 = unsharpen(match1, self.match_enhance, BlurMatrix.BINOMIAL())

            if self.input_type != self.InputType.PROGRESSIVE:
                clip = reinterlace(match1, self.tff)

            diff = self.denoise_output.std.MakeDiff(clip)
            if self.input_type == self.InputType.PROGRESSIVE:
                bobbed2 = diff
            else:
                bobbed2 = self.match_bobber.deinterlace(diff)
            match2 = self.binomial_degrain(bobbed2, self.match_tr)

            if self.match_mode == self.SourceMatchMode.TWICE_REFINED:
                adjusted2 = _error_adjustment(match2, bobbed2, self.match_tr)
                match2 = self.binomial_degrain(adjusted2, self.match_tr)

            out = match1.std.MergeDiff(match2)
        else:
            out = match1

        return out

    def apply_lossless(self, flt: vs.VideoNode) -> ConstantFormatVideoNode:
        fields_src = self.denoise_output.std.SeparateFields(self.tff)

        if self.input_type == self.InputType.REPAIR:
            fields_src = core.std.SelectEvery(fields_src, 4, (0, 3))

        fields_flt = flt.std.SeparateFields(self.tff).std.SelectEvery(4, (1, 2))

        woven = reweave(fields_src, fields_flt, self.tff)

        median_diff = woven.std.MakeDiff(median_blur(woven, mode=ConvMode.VERTICAL))
        fields_diff = median_diff.std.SeparateFields(self.tff).std.SelectEvery(4, (1, 2))

        processed_diff = norm_expr(
            [fields_diff, median_blur(fields_diff, mode=ConvMode.VERTICAL)],
            'x neutral - X! y neutral - Y! X@ Y@ xor neutral X@ abs Y@ abs < x y ? ?',
        )
        processed_diff = repair.Mode.MINMAX_SQUARE1(processed_diff, remove_grain.Mode.MINMAX_AROUND2(processed_diff))

        return reweave(fields_src, fields_flt.std.MakeDiff(processed_diff), self.tff)

    def apply_sharpen(self, clip: vs.VideoNode) -> ConstantFormatVideoNode:
        assert check_variable(clip, self.apply_sharpen)

        match self.sharp_mode:
            case self.SharpMode.NONE:
                resharp = clip
            case self.SharpMode.UNSHARP:
                resharp = unsharpen(clip, self.sharp_strength, BlurMatrix.BINOMIAL())
            case self.SharpMode.UNSHARP_MINMAX:
                undershoot, overshoot = self.sharp_clamp

                source_min = Morpho.minimum(clip, coords=Coordinates.VERTICAL)
                source_max = Morpho.maximum(clip, coords=Coordinates.VERTICAL)

                clamp = norm_expr(
                    [clip, source_min, source_max],
                    'y z + 2 / AVG! AVG@ x {undershoot} - x {overshoot} + clip',
                    undershoot=scale_delta(undershoot, 8, clip),
                    overshoot=scale_delta(overshoot, 8, clip),
                )
                resharp = unsharpen(clip, self.sharp_strength, BlurMatrix.BINOMIAL()(clamp))

        if self.sharp_thin:
            median_diff = norm_expr(
                [clip, median_blur(clip, mode=ConvMode.VERTICAL)], 'y x - {thin} * neutral +', thin=self.sharp_thin
            )
            blurred_diff = BlurMatrix.BINOMIAL(mode=ConvMode.HORIZONTAL)(median_diff)

            resharp = norm_expr(
                [resharp, blurred_diff, BlurMatrix.BINOMIAL()(blurred_diff)],
                'y neutral - Y! Y@ abs z neutral - abs < x Y@ + x ?',
            )

        return resharp

    def apply_back_blend(self, flt: vs.VideoNode, src: vs.VideoNode) -> ConstantFormatVideoNode:
        assert check_variable(flt, self.apply_back_blend)

        if self.backblend_sigma:
            flt = flt.std.MakeDiff(gauss_blur(flt.std.MakeDiff(src), self.backblend_sigma))

        return flt

    def apply_sharpen_limit(self, clip: vs.VideoNode) -> ConstantFormatVideoNode:
        assert check_variable(clip, self.apply_sharpen_limit)

        if self.sharp_mode:
            if self.limit_mode in (self.SharpLimitMode.SPATIAL_PRESMOOTH, self.SharpLimitMode.SPATIAL_POSTSMOOTH):
                if self.limit_radius == 1:
                    clip = repair.Mode.MINMAX_SQUARE1(clip, self.bobbed)
                elif self.limit_radius > 1:
                    clip = repair.Mode.MINMAX_SQUARE1(clip, repair.Mode.MINMAX_SQUARE_REF2(clip, self.bobbed))

            if self.limit_mode in (self.SharpLimitMode.TEMPORAL_PRESMOOTH, self.SharpLimitMode.TEMPORAL_POSTSMOOTH):
                clip = mc_clamp(
                    clip, self.bobbed, self.mv, clamp=self.limit_clamp,
                    tr=self.limit_radius, thscd=self.thscd, **self.limit_comp_args,
                )

        return clip

    def apply_noise_restore(self, clip: vs.VideoNode, restore: float = 0.0) -> ConstantFormatVideoNode:
        assert check_variable(clip, self.apply_noise_restore)

        if restore and hasattr(self, "noise"):
            clip = norm_expr([clip, self.noise], 'y neutral - {restore} * x +', restore=restore)

        return clip

    def apply_final(self) -> None:
        smoothed = self.mv.degrain(
            self.basic_output, tr=self.final_tr, thsad=self.final_thsad, thscd=self.thscd, **self.final_degrain_args
        )
        smoothed = self.mask_shimmer(smoothed, self.bobbed, **self.final_mask_shimmer_args)

        if self.limit_mode in (self.SharpLimitMode.SPATIAL_POSTSMOOTH, self.SharpLimitMode.TEMPORAL_POSTSMOOTH):
            smoothed = self.apply_sharpen_limit(smoothed)

        if self.lossless_mode == self.LosslessMode.POSTSMOOTH and self.input_type != self.InputType.PROGRESSIVE:
            smoothed = self.apply_lossless(smoothed)

        self.final_output = self.apply_noise_restore(smoothed, self.final_noise_restore)

    def apply_motion_blur(self) -> None:
        angle_in, angle_out = self.motion_blur_shutter_angle

        if not angle_out * self.motion_blur_fps_divisor == angle_in:
            blur_level = (angle_out * self.motion_blur_fps_divisor - angle_in) * 100 / 360

            processed = self.mv.flow_blur(self.final_output, blur=blur_level, thscd=self.thscd, **self.motion_blur_args)

            if self.motion_blur_mask_args is not False:
                mask = self.mv.mask(
                    self.prefilter_output, direction=MVDirection.BACKWARD,
                    kind=MaskMode.MOTION, thscd=self.thscd, **self.motion_blur_mask_args,
                )

                processed = self.final_output.std.MaskedMerge(processed, mask)
        else:
            processed = self.final_output

        if self.motion_blur_fps_divisor > 1:
            processed = processed[:: self.motion_blur_fps_divisor]

        self.motion_blur_output = processed

    def process(
        self,
        *,
        force_tr: int = 1,
        preset: MVToolsPreset = MVToolsPreset.HQ_SAD,
        blksize: int | tuple[int, int] = 16,
        refine: int = 1,
        thsad_recalc: int | None = None,
        thscd: int | tuple[int | None, int | float | None] | None = (180, 38.5),
    ) -> ConstantFormatVideoNode:
        """
        Start the deinterlacing process.

        :param force_tr:        Always analyze motion to at least this, even if otherwise unnecessary.
        :param preset:          MVTools preset defining base values for the MVTools object.
        :param blksize:         Size of a block. Larger blocks are less sensitive to noise, are faster, but also less accurate.
        :param refine:          Number of times to recalculate motion vectors with halved block size.
        :param thsad_recalc:    Only bad quality new vectors with a SAD above this will be re-estimated by search.
                                thsad value is scaled to 8x8 block size.
        :param thscd:           Scene change detection thresholds:
                                 - First value: SAD threshold for considering a block changed between frames.
                                 - Second value: Percentage of changed blocks needed to trigger a scene change.

        :return:                Deinterlaced clip.
        """

        def _floor_div_tuple(x: tuple[int, int]) -> tuple[int, int]:
            return (x[0] // 2, x[1] // 2)

        self.draft = Catrom().bob(self.clip, tff=self.tff) if self.input_type == self.InputType.INTERLACE else self.clip
        self.thscd = thscd

        tr = max(1, force_tr, self.denoise_tr, self.basic_tr, self.match_tr, self.final_tr)
        blksize = blksize if isinstance(blksize, tuple) else (blksize, blksize)
        preset.pop('search_clip', None)

        self.apply_prefilter()

        self.mv = MVTools(self.draft, self.prefilter_output, **preset)
        self.mv.analyze(tr=tr, blksize=blksize, overlap=_floor_div_tuple(blksize))

        if refine:
            if thsad_recalc is None:
                thsad_recalc = round(
                    (self.basic_thsad[0] if isinstance(self.basic_thsad, tuple) else self.basic_thsad) / 2
                )

            for _ in range(refine):
                blksize = _floor_div_tuple(blksize)
                overlap = _floor_div_tuple(blksize)

                self.mv.recalculate(thsad=thsad_recalc, blksize=blksize, overlap=overlap)

        self.apply_denoise()
        self.apply_basic()
        self.apply_final()
        self.apply_motion_blur()

        return core.std.SetFieldBased(self.motion_blur_output, 0)

    def __vs_del__(self, core_id: int) -> None:
        for k, v in self.__dict__.items():
            if isinstance(v, MutableMapping):
                for k2, v2 in v.items():
                    if isinstance(v2, vs.VideoNode):
                        v[k2] = None

            if isinstance(v, vs.VideoNode):
                setattr(self, k, None)<|MERGE_RESOLUTION|>--- conflicted
+++ resolved
@@ -6,12 +6,8 @@
 from numpy import linalg, zeros
 from typing_extensions import Self
 
-<<<<<<< HEAD
+from vskernels import Catrom
 from vsaa import Deinterlacer, NNEDI3
-=======
-from vskernels import Catrom
-from vsaa import Interpolater, Nnedi3
->>>>>>> f61062b6
 from vsdeband import AddNoise
 from vsdenoise import (
     DFTTest, MaskMode, MotionVectors, MVDirection, MVTools, MVToolsPreset, mc_clamp, prefilter_to_full_range
