from __future__ import annotations

from typing import TYPE_CHECKING, Any, Literal
from functools import partial

from vsexprtools import norm_expr
from vskernels import Bilinear, Box, Catrom, NoScale, Scaler, ScalerLike
from vsmasktools import EdgeDetect, EdgeDetectT, Prewitt
from vsrgtools import MeanMode, bilateral, box_blur, gauss_blur, unsharpen
from vsscale import ArtCNN
from vstools import (
    ConstantFormatVideoNode, CustomValueError, FormatsMismatchError, FunctionUtil, PlanesT, VSFunctionNoArgs,
    check_variable_format, fallback, get_peak_value, get_y, limiter, scale_mask, vs, ConvMode
)

from .deinterlacers import AntiAliaser, NNEDI3, EEDI3

__all__ = [
    'pre_aa',
    'clamp_aa',
    'based_aa'
]


<<<<<<< HEAD
def pre_aa(
    clip: vs.VideoNode,
    sharpener: VSFunctionNoArgs[vs.VideoNode, vs.VideoNode] = partial(
        unsharpen, blur=partial(gauss_blur, mode=ConvMode.VERTICAL, sigma=1)
    ),
    antialiaser: AntiAliaser = NNEDI3(),
    direction: AntiAliaser.AADirection = AntiAliaser.AADirection.BOTH,
    planes: PlanesT = None,
) -> vs.VideoNode:
    func = FunctionUtil(clip, pre_aa, planes)
=======
class PreAA(Generic[P, R]):
    """
    Class decorator that wraps the [pre_aa][vsaa.funcs.pre_aa] function
    and extends its functionality.

    It is not meant to be used directly.
    """

    def __init__(self, pre_aa: Callable[P, R]) -> None:
        self._func = pre_aa

    def __call__(self, *args: P.args, **kwargs: P.kwargs) -> R:
        return self._func(*args, **kwargs)

    def custom(
        self,
        clip: vs.VideoNode,
        sharpen: VSFunctionNoArgs[vs.VideoNode, vs.VideoNode],
        aa: Antialiaser,
        planes: PlanesT = None, **kwargs: Any
    ) -> vs.VideoNode:
        func = FunctionUtil(clip, pre_aa, planes)

        field = kwargs.pop('field', 3)

        if field < 2:
            field += 2

        antialiaser = aa.copy(field=field, **kwargs)
>>>>>>> 6e92f262

    wclip = func.work_clip

    for x in AntiAliaser.AADirection:
        if direction in (x, AntiAliaser.AADirection.BOTH):
            if x == AntiAliaser.AADirection.HORIZONTAL:
                wclip = antialiaser.transpose(wclip)

            aa = antialiaser.antialias(wclip, AntiAliaser.AADirection.VERTICAL)
            sharp = sharpener(wclip)
            limit = MeanMode.MEDIAN(wclip, aa, sharp)

            if x == AntiAliaser.AADirection.HORIZONTAL:
                wclip = antialiaser.transpose(limit)

    return func.return_clip(wclip)


def clamp_aa(
    clip: vs.VideoNode,
    strength: float = 1.0,
    mthr: float = 0.25,
    mask: vs.VideoNode | EdgeDetectT | Literal[False] = False,
    weak_aa: vs.VideoNode | AntiAliaser | None = None,
    strong_aa: vs.VideoNode | AntiAliaser | None = None,
    ref: vs.VideoNode | None = None,
    planes: PlanesT = 0
) -> ConstantFormatVideoNode:
    """
    Clamp a strong aa to a weaker one for the purpose of reducing the stronger's artifacts.

    :param clip:                Clip to process.
    :param strength:            Set threshold strength for over/underflow value for clamping.
    :param mthr:                Binarize threshold for the mask, float.
    :param mask:                Clip to use for custom mask or an EdgeDetect to use custom masker.
    :param weak_aa:             AntiAliaser for the weaker aa. Default is NNEDI3.
    :param strong_aa:           AntiAliaser for the stronger aa. Default is EEDI3.
    :param ref:                 Reference clip for clamping.

    :return:                    Antialiased clip.
    """

    func = FunctionUtil(clip, clamp_aa, planes, (vs.YUV, vs.GRAY))

    if not isinstance(weak_aa, vs.VideoNode):
        if weak_aa is None:
            weak_aa = NNEDI3()

        weak_aa = weak_aa.antialias(func.work_clip)

    if not isinstance(strong_aa, vs.VideoNode):
        if strong_aa is None:
            strong_aa = EEDI3()

        strong_aa = strong_aa.antialias(func.work_clip)

    ref = fallback(ref, func.work_clip)

    if func.luma_only:
        weak_aa = get_y(weak_aa)
        strong_aa = get_y(strong_aa)
        ref = get_y(ref)

    if func.work_clip.format.sample_type == vs.INTEGER:
        thr = strength * get_peak_value(func.work_clip)
    else:
        thr = strength / 219

    clamped = norm_expr(
        [func.work_clip, ref, weak_aa, strong_aa],
        'y z - D1! y a - D2! D1@ D2@ xor x D1@ abs D2@ abs < a z {thr} - z {thr} + clip a ? ?',
        thr=thr, planes=func.norm_planes, func=func.func
    )

    if mask is not False:
        if not isinstance(mask, vs.VideoNode):
            bin_thr = scale_mask(mthr, 32, clip)

            mask = EdgeDetect.ensure_obj(mask).edgemask(func.work_clip)
            mask = box_blur(mask.std.Binarize(bin_thr).std.Maximum())
            mask = mask.std.Minimum().std.Deflate()

        clamped = func.work_clip.std.MaskedMerge(clamped, mask, func.norm_planes)

    return func.return_clip(clamped)


def based_aa(
    clip: vs.VideoNode,
    rfactor: float = 2.0,
    mask: vs.VideoNode | EdgeDetectT | Literal[False] = Prewitt,
    mask_thr: int = 60,
    pscale: float = 0.0,
<<<<<<< HEAD
    downscaler: ScalerT | None = None,
    supersampler: ScalerT | Literal[False] = ArtCNN,
    antialiaser: AntiAliaser | None = None,
=======
    downscaler: ScalerLike | None = None,
    supersampler: ScalerLike | Literal[False] = ArtCNN,
    double_rate: bool = False,
    antialiaser: Antialiaser | None = None,
>>>>>>> 6e92f262
    prefilter: vs.VideoNode | VSFunctionNoArgs[vs.VideoNode, ConstantFormatVideoNode] | Literal[False] = False,
    postfilter: VSFunctionNoArgs[vs.VideoNode, ConstantFormatVideoNode] | Literal[False] | None = None,
    show_mask: bool = False, **aa_kwargs: Any
) -> vs.VideoNode:
    """
    Perform based anti-aliasing on a video clip.

    This function works by super- or downsampling the clip and applying an AntiAliaser to that image.
    The result is then merged with the original clip using an edge mask, and it's limited
    to areas where the AntiAliaser was actually applied.

    Sharp supersamplers will yield better results, so long as they do not introduce too much ringing.
    For downscalers, you will want to use a neutral kernel.

    :param clip:                  Clip to process.
    :param rfactor:               Resize factor for supersampling. Values above 1.0 are recommended.
                                  Lower values may be useful for particularly extremely aliased content.
                                  Values closer to 1.0 will perform faster at the cost of precision.
                                  This value must be greater than 0.0. Default: 2.0.
    :param mask:                  Edge detection mask or function to generate it. Default: Prewitt.
    :param mask_thr:              Threshold for edge detection mask.
                                  Only used if an EdgeDetect class is passed to `mask`. Default: 60.
    :param pscale:                Scale factor for the supersample-downscale process change.
    :param downscaler:            Scaler used for downscaling after anti-aliasing. This should ideally be
                                  a relatively sharp kernel that doesn't introduce too much haloing.
                                  If None, downscaler will be set to Box if the scale factor is an integer
                                  (after rounding), and Catrom otherwise.
                                  If rfactor is below 1.0, the downscaler will be used before antialiasing instead,
                                  and the supersampler will be used to scale the clip back to its original resolution.
                                  Default: None.
    :param supersampler:          Scaler used for supersampling before anti-aliasing. If False, no supersampling
                                  is performed. If rfactor is below 1.0, the downscaler will be used before
                                  antialiasing instead, and the supersampler will be used to scale the clip
                                  back to its original resolution.
                                  The supersampler should ideally be fairly sharp without
                                  introducing too much ringing.
                                  Default: ArtCNN (R8F64).
                                  If True, both fields will be processed separately, which may improve
                                  anti-aliasing strength at the cost of increased processing time and detail loss.
                                  Default: False.
    :param deinterlacer:          Deinterlacer used for anti-aliasing. If None, EEDI3 will be selected with these default settings:
                                  (alpha=0.125, beta=0.25, vthresh0=12, vthresh1=24, field=1).
    :param prefilter:             Prefilter to apply before anti-aliasing.
                                  Must be a VideoNode, a function that takes a VideoNode and returns a VideoNode,
                                  or False. Default: False.
    :param postfilter:            Postfilter to apply after anti-aliasing.
                                  Must be a function that takes a VideoNode and returns a VideoNode, or None.
                                  If None, applies a median-filtered bilateral smoother to clean halos
                                  created during antialiasing. Default: None.
    :param show_mask:             If True, returns the edge detection mask instead of the processed clip.
                                  Default: False

    :return:                      Anti-aliased clip or edge detection mask if show_mask is True.

    :raises CustomValueError:     If rfactor is not above 0.0, or invalid prefilter/postfilter is passed.
    """

    func = FunctionUtil(clip, based_aa, 0, (vs.YUV, vs.GRAY))

    if rfactor <= 0.0:
        raise CustomValueError('rfactor must be greater than 0!', based_aa, rfactor)

    if mask is not False and not isinstance(mask, vs.VideoNode):
        mask = EdgeDetect.ensure_obj(mask, based_aa).edgemask(func.work_clip, 0)
        mask = mask.std.Binarize(scale_mask(mask_thr, 8, func.work_clip))

        mask = box_blur(mask.std.Maximum())
        mask = limiter(mask, func=based_aa)

        if show_mask:
            return mask

    if supersampler is False:
        supersampler = downscaler = NoScale[Catrom]

    aaw, aah = [round(dimension * rfactor) for dimension in (func.work_clip.width, func.work_clip.height)]

    if downscaler is None:
        downscaler = Box if (
            max(aaw, func.work_clip.width) % min(aaw, func.work_clip.width) == 0
            and max(aah, func.work_clip.height) % min(aah, func.work_clip.height) == 0
        ) else Catrom

    supersampler = Scaler.ensure_obj(supersampler, based_aa)
    downscaler = Scaler.ensure_obj(downscaler, based_aa)

    if rfactor < 1.0:
        downscaler, supersampler = supersampler, downscaler

    if callable(prefilter):
        ss_clip = prefilter(func.work_clip)
    elif isinstance(prefilter, vs.VideoNode):
        FormatsMismatchError.check(based_aa, func.work_clip, prefilter)

        if TYPE_CHECKING:
            assert check_variable_format(prefilter, func.func)

        ss_clip = prefilter
    else:
        ss_clip = func.work_clip

    ss = supersampler.scale(ss_clip, aaw, aah)

    if not antialiaser:
<<<<<<< HEAD
        antialiaser = EEDI3(
            alpha=0.125, beta=0.25, gamma=40, vthresh=(12, 24, None),
            mclip=Bilinear().scale(mask, ss.width, ss.height) if mask else None,
            sclip=ss
        )
=======
        antialiaser = Eedi3(mclip=Bilinear().scale(mask, ss.width, ss.height) if mask else None, sclip_aa=True)
        aa_kwargs = KwargsT(alpha=0.125, beta=0.25, vthresh0=12, vthresh1=24, field=1) | aa_kwargs
>>>>>>> 6e92f262

    aa = antialiaser.antialias(ss, **aa_kwargs)

    aa = downscaler.scale(aa, func.work_clip.width, func.work_clip.height)  # type: ignore

    if pscale != 1.0 and not isinstance(supersampler, NoScale):
        no_aa = downscaler.scale(ss, func.work_clip.width, func.work_clip.height)
        aa = norm_expr([func.work_clip, aa, no_aa], 'x z x - {pscale} * + y z - +', pscale=pscale, func=func.func)  # type: ignore

    if callable(postfilter):
        aa = postfilter(aa)
    elif postfilter is None:
        aa = MeanMode.MEDIAN(aa, func.work_clip, bilateral(aa))

    if mask:
        aa = func.work_clip.std.MaskedMerge(aa, mask)

    return func.return_clip(aa)<|MERGE_RESOLUTION|>--- conflicted
+++ resolved
@@ -22,7 +22,6 @@
 ]
 
 
-<<<<<<< HEAD
 def pre_aa(
     clip: vs.VideoNode,
     sharpener: VSFunctionNoArgs[vs.VideoNode, vs.VideoNode] = partial(
@@ -33,37 +32,6 @@
     planes: PlanesT = None,
 ) -> vs.VideoNode:
     func = FunctionUtil(clip, pre_aa, planes)
-=======
-class PreAA(Generic[P, R]):
-    """
-    Class decorator that wraps the [pre_aa][vsaa.funcs.pre_aa] function
-    and extends its functionality.
-
-    It is not meant to be used directly.
-    """
-
-    def __init__(self, pre_aa: Callable[P, R]) -> None:
-        self._func = pre_aa
-
-    def __call__(self, *args: P.args, **kwargs: P.kwargs) -> R:
-        return self._func(*args, **kwargs)
-
-    def custom(
-        self,
-        clip: vs.VideoNode,
-        sharpen: VSFunctionNoArgs[vs.VideoNode, vs.VideoNode],
-        aa: Antialiaser,
-        planes: PlanesT = None, **kwargs: Any
-    ) -> vs.VideoNode:
-        func = FunctionUtil(clip, pre_aa, planes)
-
-        field = kwargs.pop('field', 3)
-
-        if field < 2:
-            field += 2
-
-        antialiaser = aa.copy(field=field, **kwargs)
->>>>>>> 6e92f262
 
     wclip = func.work_clip
 
@@ -157,16 +125,9 @@
     mask: vs.VideoNode | EdgeDetectT | Literal[False] = Prewitt,
     mask_thr: int = 60,
     pscale: float = 0.0,
-<<<<<<< HEAD
-    downscaler: ScalerT | None = None,
-    supersampler: ScalerT | Literal[False] = ArtCNN,
-    antialiaser: AntiAliaser | None = None,
-=======
     downscaler: ScalerLike | None = None,
     supersampler: ScalerLike | Literal[False] = ArtCNN,
-    double_rate: bool = False,
-    antialiaser: Antialiaser | None = None,
->>>>>>> 6e92f262
+    antialiaser: AntiAliaser | None = None,
     prefilter: vs.VideoNode | VSFunctionNoArgs[vs.VideoNode, ConstantFormatVideoNode] | Literal[False] = False,
     postfilter: VSFunctionNoArgs[vs.VideoNode, ConstantFormatVideoNode] | Literal[False] | None = None,
     show_mask: bool = False, **aa_kwargs: Any
@@ -271,16 +232,11 @@
     ss = supersampler.scale(ss_clip, aaw, aah)
 
     if not antialiaser:
-<<<<<<< HEAD
         antialiaser = EEDI3(
             alpha=0.125, beta=0.25, gamma=40, vthresh=(12, 24, None),
             mclip=Bilinear().scale(mask, ss.width, ss.height) if mask else None,
             sclip=ss
         )
-=======
-        antialiaser = Eedi3(mclip=Bilinear().scale(mask, ss.width, ss.height) if mask else None, sclip_aa=True)
-        aa_kwargs = KwargsT(alpha=0.125, beta=0.25, vthresh0=12, vthresh1=24, field=1) | aa_kwargs
->>>>>>> 6e92f262
 
     aa = antialiaser.antialias(ss, **aa_kwargs)
 
